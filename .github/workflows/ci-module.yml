name: ci

on:
  push:
    branches:
      - master
  pull_request:
  workflow_dispatch:

jobs:
  test:
<<<<<<< HEAD
    uses: hapijs/.github/.github/workflows/ci-module.yml@master
=======
    strategy:
      fail-fast: false
      matrix:
        os: [ubuntu, windows, macos]
        node: ['*', '16', '14']

    runs-on: ${{ matrix.os }}-latest
    name: ${{ matrix.os }} node@${{ matrix.node }}
    steps:
      - uses: actions/checkout@v2
      - uses: actions/setup-node@v2
        with:
          node-version: ${{ matrix.node }}
          check-latest: ${{ matrix.node == '*' }}
      - name: install
        run: npm install
      - name: test
        run: npm test
>>>>>>> af5e508e
<|MERGE_RESOLUTION|>--- conflicted
+++ resolved
@@ -9,25 +9,6 @@
 
 jobs:
   test:
-<<<<<<< HEAD
-    uses: hapijs/.github/.github/workflows/ci-module.yml@master
-=======
-    strategy:
-      fail-fast: false
-      matrix:
-        os: [ubuntu, windows, macos]
-        node: ['*', '16', '14']
-
-    runs-on: ${{ matrix.os }}-latest
-    name: ${{ matrix.os }} node@${{ matrix.node }}
-    steps:
-      - uses: actions/checkout@v2
-      - uses: actions/setup-node@v2
-        with:
-          node-version: ${{ matrix.node }}
-          check-latest: ${{ matrix.node == '*' }}
-      - name: install
-        run: npm install
-      - name: test
-        run: npm test
->>>>>>> af5e508e
+    uses: hapijs/.github/.github/workflows/ci-module.yml@workflow-min-node-version
+    with:
+      min-node-version: 14