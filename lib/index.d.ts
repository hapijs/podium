
type IfUndefinedElse<T, If, Else> = T extends undefined ? If : Else;

type EventNames<Events> = IfUndefinedElse<Events, string, keyof Events>;

type EventListenerParameters<Events> = Events[keyof Events] extends (...args: any) => any
  ? Parameters<Events[keyof Events]>
  : never
;

type EmitData<Events> = IfUndefinedElse<Events, any, EventListenerParameters<Events>>;

type EventListener<Events, TArgs extends unknown[], TContext extends object> = Podium.Listener<
  TContext,
  IfUndefinedElse<Events, TArgs, EventListenerParameters<Events>>
>;

/**
 * Node (semi) compatible event emitter with extra features.
 */
<<<<<<< HEAD
export class Podium {
=======
declare class Podium<Events = undefined> {
>>>>>>> 47a2c69d
    /**
     * Creates a new podium emitter.
     *
     * @param events - If present, the value is passed to podium.registerEvent().
     * @param options - optional configuration options passed to podium.registerEvent().
     */
<<<<<<< HEAD
    constructor(events?: Podium.Event | Podium.Event[], options?: Podium.EventSettings);
=======
    constructor(events?: Podium.Event<EventNames<Events>> | Podium.Event<EventNames<Events>>[]);
>>>>>>> 47a2c69d

    /**
     * Register the specified events and their optional configuration. Events must be registered
     * before they can be emitted or subscribed to. This is done to detect event name mispelling
     * and invalid event activities.
     *
     * @param events - The event(s) to register.
     * @param options - optional configuration options.
     */
<<<<<<< HEAD
    registerEvent(events: Podium.Event | Podium.Event[], options?: Podium.EventSettings): void;
=======
    registerEvent(events: Podium.Event<EventNames<Events>> | Podium.Event<EventNames<Events>>[]): void;
>>>>>>> 47a2c69d

    /**
     * Emits an event update to all the subscribed listeners.

     * @param criteria - The event update criteria.
     * @param data - The value emitted to the subscribers.
     */
    emit(criteria: string | Podium.EmitCriteria, data?: any): void;

    /**
     * Emits an event update to all the subscribed listeners and resolves an array of their results.

     * @param criteria - The event update criteria.
     * @param data - The value emitted to the subscribers.
     */
<<<<<<< HEAD
     gauge<T = unknown>(criteria: string | Podium.EmitCriteria, data?: any): Promise<PromiseSettledResult<T>[]>;
=======
    emit(criteria: Podium.EmitCriteria<EventNames<Events>>, data?: EmitData<Events>): Promise<void>;
>>>>>>> 47a2c69d

    /**
     * Subscribe a handler to an event.
     *
     * @param criteria - The subscription criteria.
     * @param listener - The handler method set to receive event updates. The function signature
     *                   depends on the block, spread, and tags options.
     * @param context - Optional object that binds to the listener handler.
     *
     * @returns A reference to the current emitter.
     */
    on<TArgs extends any[] = unknown[], Tcontext extends object = this>
        (criteria: Podium.Criteria<EventNames<Events>>, listener: EventListener<Events, TArgs, Tcontext>, context?: Tcontext): this

    /**
     * Subscribe a handler to an event. Same as podium.on().
     *
     * @param criteria - The subscription criteria.
     * @param listener - The handler method set to receive event updates. The function signature
     *                   depends on the block, spread, and tags options.
     * @param context - Optional object that binds to the listener handler.
     *
     * @returns A reference to the current emitter.
     */
    addListener<TArgs extends any[] = unknown[], Tcontext extends object = this>
        (criteria: Podium.Criteria<EventNames<Events>>, listener: EventListener<Events, TArgs, Tcontext>, context?: Tcontext): this;

    /**
     * Same as podium.on() with the count option set to 1.
     *
     * Can also be called without an listener to wait for a single event.
     *
     * @param criteria - The subscription criteria.
     * @param listener - The handler method set to receive event updates. The function signature
     *                   depends on the block, spread, and tags options.
     * @param context - Optional object that binds to the listener handler.
     *
     * @returns A reference to the current emitter.
     */
    once<TArgs extends any[] = unknown[], Tcontext extends object = this>
        (criteria: Podium.OnceCriteria<EventNames<Events>>, listener: EventListener<Events, TArgs, Tcontext>, context?: Tcontext): this;

    /**
     * Subscribes to an event by returning a promise that resolves when the event is emitted.
     *
     * @param criteria - The subscription criteria.
     *
     * @returns Promise with array of emitted parameters.
     */
<<<<<<< HEAD
    once<TArgs extends any[] = unknown[]>(criteria: string | Omit<Podium.CriteriaObject, 'count'>): Promise<TArgs>;
    once<TArgs extends any[] = any[]>(criteria: string | Omit<Podium.CriteriaObject, 'count'>): Promise<TArgs>;

    /**
     * Subscribes to an event by returning a promise that resolves when the event is emitted `count` times.
     *
     * @param criteria - The subscription criteria.
     *
     * @returns Promise with array where each item is an array of emitted arguments.
     */
    few<TArgs extends any[] = unknown[]>(criteria: Podium.CriteriaObjectWithCount): Promise<TArgs>;
    few<TArgs extends any[] = any[]>(criteria: Podium.CriteriaObjectWithCount): Promise<TArgs>;
=======
    once<TArgs extends any[] = unknown[], Tcontext extends object = this>(criteria: Podium.OnceCriteria<EventNames<Events>>): Promise<TArgs>;
>>>>>>> 47a2c69d

    /**
     * Removes all listeners subscribed to a given event name matching the provided listener method.
     *
     * @param name - The event name string.
     * @param listener - The function reference provided when subscribed.
     *
     * @returns A reference to the current emitter.
     */
     off(name: string, listener: Podium.Listener): this;

    /**
     * Removes all listeners subscribed to a given event name matching the provided listener method.
     *
     * @param name - The event name string.
     * @param listener - The function reference provided when subscribed.
     *
     * @returns A reference to the current emitter.
     */
    removeListener(name: string, listener: Podium.Listener): this;

    /**
     * Removes all listeners subscribed to a given event name.
     *
     * @param name - The event name string.
     *
     * @returns A reference to the current emitter.
     */
    removeAllListeners(name: string): this;

    /**
     * Returns whether an event has any listeners subscribed.
     *
     * @param name  the event name string.
     *
     * @returns true if the event name has any listeners, otherwise false.
     */
    hasListeners(name: string): boolean;
}

declare namespace Podium {

<<<<<<< HEAD
    export interface EmitCriteria {
=======
    type EventName = string | number | symbol

    interface EmitCriteriaInterface<TName extends EventName> {
>>>>>>> 47a2c69d

        /**
         * Event name.
         */
        readonly name: TName;

        /**
         * Channel name.
         */
        readonly channel?: string;

        /**
         * The tags to apply.
         */
        readonly tags?: string | string[] | { [tag: string]: boolean };
    }

    export type EmitCriteria<TName extends EventName> = EmitCriteriaInterface<TName> | TName

    interface EventOptionsInterface<TName extends EventName> {

        /**
         * Event name.
         */
        readonly name: TName;

        /**
         * A string or array of strings specifying the event channels available.
         *
         * Defaults to no channel restrictions - Event updates can specify a channel or not.
         */
        readonly channels?: string | string[];

        /**
         * Set to make podium.emit() clone the data object passed to it, before it is passed to the
         * listeners (unless an override specified by each listener).
         *
         * Defaults to false - Data is passed as-is.
         */
        readonly clone?: boolean;

        /**
         * Set to require the data object passed to podium.emit() to be an array, and make the
         * listener method called with each array element passed as a separate argument (unless an
         * override specified by each listener).
         *
         * This should only be used when the emitted data structure is known and predictable.
         *
         * Defaults to false - Data is emitted as a single argument regardless of its type.
         */
        readonly spread?: boolean;

        /**
         * Set to make any tags in the critieria object passed to podium.emit() map to an object
         * (where each tag string is the key and the value is true) which is appended to the emitted
         * arguments list at the end.
         *
         * A configuration override can be set by each listener.
         *
         * Defaults to false.
         */
        readonly tags?: boolean;

        /**
         * Set to allow the same event name to be registered multiple times, ignoring all but the
         * first.
         *
         * Note that if the registration config is changed between registrations, only the first
         * configuration is used.
         *
         * Defaults to false - A duplicate registration will throw an error.
         */
        readonly shared?: boolean;
    }

<<<<<<< HEAD
    type Event = string | EventOptions;

    export interface EventSettings {

        /**
         * If false, events are not validated. This is only allowed when the events
         * value is returned from Podium.validate().
         *
         * Defaults to true
         */
        readonly validate?: boolean;
    }
=======
    type EventOptions<TName extends EventName> = EventOptionsInterface<TName> | TName

    type Event<TName extends EventName> = TName | EventOptions<TName> | Podium;
>>>>>>> 47a2c69d

    type Listener<TContext extends object = any, TArgs extends any[] = any[]> =
        (this: TContext, ...args: TArgs) => unknown;

    interface CriteriaFilterOptionsObject {

        /**
         * A tag string or array of tag strings.
         */
        readonly tags?: string | string[];

        /**
         * Require all tags to be present for the event update to match the subscription.
         *
         * Default false - Require at least one matching tag.
         */
        readonly all?: boolean;
    }

    interface CriteriaInterface<TName extends EventName> {

        /**
         * Event name.
         */
        readonly name: TName;

        /**
         * The event channels to subscribe to.
         *
         * If the event registration specified a list of allowed channels, the channels array must
         * match the allowed channels. If channels are specified, event updates without any channel
         * designation will not be included in the subscription.
         *
         * Defaults to no channels filter.
         */
        readonly channels?: string | string[];

        /**
         * Set to clone the data object passed to podium.emit() before it is passed to the listener
         * method.
         *
         * Defaults to the event registration option (which defaults to false).
         */
        readonly clone?: boolean;

        /**
         * A positive non-zero integer indicating the number of times the listener can be called
         * after which the subscription is automatically removed.
         *
         * Does nothing when calling once(), where it will use the value 1.
         *
         * Defaults to no limit.
         */
        readonly count?: number;

        /**
         * The event tags (if present) to subscribe to.
         */
        readonly filter?: string | string[] | CriteriaFilterOptionsObject;

        /**
         * Override the value of spread from the event registraiont when the listener is called.
         *
         * This should only be used when the emitted data structure is known and predictable.
         *
         * Defaults to the event registration option (which defaults to false).
         */
        readonly spread?: boolean;

        /**
         * Override the value of tags from the event registraiont when the listener is called.
         *
         * Defaults to the event registration option (which defaults to false).
         */
        readonly tags?: boolean;
    }
<<<<<<< HEAD
=======

    export type Criteria<TName extends EventName = string> = CriteriaInterface<TName> | TName
    export type OnceCriteria<TName extends EventName = string> = Omit<CriteriaInterface<TName>, 'count'> | TName
}
>>>>>>> 47a2c69d

    export interface CriteriaObjectWithCount extends CriteriaObject {
        /**
         * A positive non-zero integer indicating the number of times the listener can be called
         * after which the subscription is automatically removed.
         */
         readonly count: number;
    }
}<|MERGE_RESOLUTION|>--- conflicted
+++ resolved
@@ -15,25 +15,21 @@
   IfUndefinedElse<Events, TArgs, EventListenerParameters<Events>>
 >;
 
+type WithRequiredProperty<Type, Key extends keyof Type> = Type & {
+    [Property in Key]-?: Type[Property];
+};
+
 /**
  * Node (semi) compatible event emitter with extra features.
  */
-<<<<<<< HEAD
-export class Podium {
-=======
-declare class Podium<Events = undefined> {
->>>>>>> 47a2c69d
+export class Podium<Events = undefined> {
     /**
      * Creates a new podium emitter.
      *
      * @param events - If present, the value is passed to podium.registerEvent().
      * @param options - optional configuration options passed to podium.registerEvent().
      */
-<<<<<<< HEAD
-    constructor(events?: Podium.Event | Podium.Event[], options?: Podium.EventSettings);
-=======
-    constructor(events?: Podium.Event<EventNames<Events>> | Podium.Event<EventNames<Events>>[]);
->>>>>>> 47a2c69d
+    constructor(events?: Podium.Event<EventNames<Events>> | Podium.Event<EventNames<Events>>[], options?: Podium.EventSettings);
 
     /**
      * Register the specified events and their optional configuration. Events must be registered
@@ -43,11 +39,7 @@
      * @param events - The event(s) to register.
      * @param options - optional configuration options.
      */
-<<<<<<< HEAD
-    registerEvent(events: Podium.Event | Podium.Event[], options?: Podium.EventSettings): void;
-=======
-    registerEvent(events: Podium.Event<EventNames<Events>> | Podium.Event<EventNames<Events>>[]): void;
->>>>>>> 47a2c69d
+    registerEvent(events: Podium.Event<EventNames<Events>> | Podium.Event<EventNames<Events>>[], options?: Podium.EventSettings): void;
 
     /**
      * Emits an event update to all the subscribed listeners.
@@ -55,7 +47,7 @@
      * @param criteria - The event update criteria.
      * @param data - The value emitted to the subscribers.
      */
-    emit(criteria: string | Podium.EmitCriteria, data?: any): void;
+    emit(criteria: Podium.EmitCriteria<EventNames<Events>>, data?: EmitData<Events>): void;
 
     /**
      * Emits an event update to all the subscribed listeners and resolves an array of their results.
@@ -63,11 +55,7 @@
      * @param criteria - The event update criteria.
      * @param data - The value emitted to the subscribers.
      */
-<<<<<<< HEAD
-     gauge<T = unknown>(criteria: string | Podium.EmitCriteria, data?: any): Promise<PromiseSettledResult<T>[]>;
-=======
-    emit(criteria: Podium.EmitCriteria<EventNames<Events>>, data?: EmitData<Events>): Promise<void>;
->>>>>>> 47a2c69d
+    gauge<T = unknown>(criteria: Podium.EmitCriteria<EventNames<Events>>, data?: EmitData<Events>): Promise<PromiseSettledResult<T>[]>;
 
     /**
      * Subscribe a handler to an event.
@@ -117,9 +105,7 @@
      *
      * @returns Promise with array of emitted parameters.
      */
-<<<<<<< HEAD
-    once<TArgs extends any[] = unknown[]>(criteria: string | Omit<Podium.CriteriaObject, 'count'>): Promise<TArgs>;
-    once<TArgs extends any[] = any[]>(criteria: string | Omit<Podium.CriteriaObject, 'count'>): Promise<TArgs>;
+    once<TArgs extends any[] = unknown[], Tcontext extends object = this>(criteria: Podium.OnceCriteria<EventNames<Events>>): Promise<TArgs>;
 
     /**
      * Subscribes to an event by returning a promise that resolves when the event is emitted `count` times.
@@ -128,11 +114,7 @@
      *
      * @returns Promise with array where each item is an array of emitted arguments.
      */
-    few<TArgs extends any[] = unknown[]>(criteria: Podium.CriteriaObjectWithCount): Promise<TArgs>;
-    few<TArgs extends any[] = any[]>(criteria: Podium.CriteriaObjectWithCount): Promise<TArgs>;
-=======
-    once<TArgs extends any[] = unknown[], Tcontext extends object = this>(criteria: Podium.OnceCriteria<EventNames<Events>>): Promise<TArgs>;
->>>>>>> 47a2c69d
+    few<TArgs extends any[] = unknown[], Tcontext extends object = this>(criteria: Podium.FewCriteria<EventNames<Events>>): Promise<TArgs>;
 
     /**
      * Removes all listeners subscribed to a given event name matching the provided listener method.
@@ -142,7 +124,7 @@
      *
      * @returns A reference to the current emitter.
      */
-     off(name: string, listener: Podium.Listener): this;
+    off(name: string, listener: Podium.Listener): this;
 
     /**
      * Removes all listeners subscribed to a given event name matching the provided listener method.
@@ -175,13 +157,9 @@
 
 declare namespace Podium {
 
-<<<<<<< HEAD
-    export interface EmitCriteria {
-=======
     type EventName = string | number | symbol
 
     interface EmitCriteriaInterface<TName extends EventName> {
->>>>>>> 47a2c69d
 
         /**
          * Event name.
@@ -257,8 +235,9 @@
         readonly shared?: boolean;
     }
 
-<<<<<<< HEAD
-    type Event = string | EventOptions;
+    type EventOptions<TName extends EventName> = EventOptionsInterface<TName> | TName
+
+    type Event<TName extends EventName> = TName | EventOptions<TName>;
 
     export interface EventSettings {
 
@@ -270,11 +249,6 @@
          */
         readonly validate?: boolean;
     }
-=======
-    type EventOptions<TName extends EventName> = EventOptionsInterface<TName> | TName
-
-    type Event<TName extends EventName> = TName | EventOptions<TName> | Podium;
->>>>>>> 47a2c69d
 
     type Listener<TContext extends object = any, TArgs extends any[] = any[]> =
         (this: TContext, ...args: TArgs) => unknown;
@@ -351,19 +325,8 @@
          */
         readonly tags?: boolean;
     }
-<<<<<<< HEAD
-=======
 
     export type Criteria<TName extends EventName = string> = CriteriaInterface<TName> | TName
     export type OnceCriteria<TName extends EventName = string> = Omit<CriteriaInterface<TName>, 'count'> | TName
-}
->>>>>>> 47a2c69d
-
-    export interface CriteriaObjectWithCount extends CriteriaObject {
-        /**
-         * A positive non-zero integer indicating the number of times the listener can be called
-         * after which the subscription is automatically removed.
-         */
-         readonly count: number;
-    }
+    export type FewCriteria<TName extends EventName = string> = WithRequiredProperty<CriteriaInterface<TName>, 'count'>
 }