/**
 * Node (semi) compatible event emitter with extra features.
 */
export class Podium {
    /**
     * Creates a new podium emitter.
     * 
     * @param events - If present, the value is passed to podium.registerEvent().
     * @param options - optional configuration options passed to podium.registerEvent().
     */
    constructor(events?: Podium.Event | Podium.Event[], options?: Podium.EventSettings);

    /**
     * Register the specified events and their optional configuration. Events must be registered 
     * before they can be emitted or subscribed to. This is done to detect event name mispelling
     * and invalid event activities.
     * 
     * @param events - The event(s) to register.
     * @param options - optional configuration options.
     */
    registerEvent(events: Podium.Event | Podium.Event[], options?: Podium.EventSettings): void;

    /**
     * Emits an event update to all the subscribed listeners.

     * @param criteria - The event update criteria.
     * @param data - The value emitted to the subscribers.
     */
    emit(criteria: string | Podium.EmitCriteria, data?: any): void;

    /**
     * Subscribe a handler to an event.
     * 
     * @param criteria - The subscription criteria.
     * @param listener - The handler method set to receive event updates. The function signature
     *                   depends on the block, spread, and tags options.
     * @param context - Optional object that binds to the listener handler.
     *
     * @returns A reference to the current emitter.
     */
    on<TArgs extends any[] = unknown[], Tcontext extends object = this>(criteria: string | Podium.CriteriaObject, listener: Podium.Listener<Tcontext, TArgs>, context?: Tcontext): this;
    on<TArgs extends any[] = any[], Tcontext extends object = this>(criteria: string | Podium.CriteriaObject, listener: Podium.Listener<Tcontext, TArgs>, context?: Tcontext): this;

    /**
     * Subscribe a handler to an event. Same as podium.on().
     *
     * @param criteria - The subscription criteria.
     * @param listener - The handler method set to receive event updates. The function signature
     *                   depends on the block, spread, and tags options.
     * @param context - Optional object that binds to the listener handler.
     *
     * @returns A reference to the current emitter.
     */
    addListener<TArgs extends any[] = unknown[], Tcontext extends object = this>(criteria: string | Podium.CriteriaObject, listener: Podium.Listener<Tcontext, TArgs>, context?: Tcontext): this;
    addListener<TArgs extends any[] = any[], Tcontext extends object = this>(criteria: string | Podium.CriteriaObject, listener: Podium.Listener<Tcontext, TArgs>, context?: Tcontext): this;

    /**
     * Same as podium.on() with the count option set to 1.
     * 
     * Can also be called without an listener to wait for a single event.
     * 
     * @param criteria - The subscription criteria.
     * @param listener - The handler method set to receive event updates. The function signature
     *                   depends on the block, spread, and tags options.
     * @param context - Optional object that binds to the listener handler.
     *
     * @returns A reference to the current emitter.
     */
    once<TArgs extends any[] = unknown[], Tcontext extends object = this>(criteria: string | Omit<Podium.CriteriaObject, 'count'>, listener: Podium.Listener<Tcontext, TArgs>, context?: Tcontext): this;
    once<TArgs extends any[] = any[], Tcontext extends object = this>(criteria: string | Omit<Podium.CriteriaObject, 'count'>, listener: Podium.Listener<Tcontext, TArgs>, context?: Tcontext): this;

    /**
     * Subscribes to an event by returning a promise that resolves when the event is emitted.
     * 
     * @param criteria - The subscription criteria.
     *
     * @returns Promise with array of emitted parameters.
     */
    once<TArgs extends any[] = unknown[]>(criteria: string | Omit<Podium.CriteriaObject, 'count'>): Promise<TArgs>;
    once<TArgs extends any[] = any[]>(criteria: string | Omit<Podium.CriteriaObject, 'count'>): Promise<TArgs>;

    /**
     * Subscribes to an event by returning a promise that resolves when the event is emitted `count` times.
     * 
     * @param criteria - The subscription criteria.
     *
     * @returns Promise with array where each item is an array of emitted arguments.
     */
    few<TArgs extends any[] = unknown[]>(criteria: Podium.CriteriaObjectWithCount): Promise<TArgs>;
    few<TArgs extends any[] = any[]>(criteria: Podium.CriteriaObjectWithCount): Promise<TArgs>;

    /**
     * Removes all listeners subscribed to a given event name matching the provided listener method.
     * 
     * @param name - The event name string.
     * @param listener - The function reference provided when subscribed.
     * 
     * @returns A reference to the current emitter.
     */
    removeListener(name: string, listener: Podium.Listener): this;

    /**
     * Removes all listeners subscribed to a given event name.
     * 
     * @param name - The event name string.
     * 
     * @returns A reference to the current emitter.
     */
    removeAllListeners(name: string): this;

    /**
     * Returns whether an event has any listeners subscribed.
     * 
     * @param name  the event name string.
     * 
     * @returns true if the event name has any listeners, otherwise false.
     */
    hasListeners(name: string): boolean;
}

declare namespace Podium {

    export interface EmitCriteria { 

        /**
         * Event name.
         */
        readonly name: string;

        /**
         * Channel name.
         */
        readonly channel?: string;

        /**
         * The tags to apply.
         */
        readonly tags?: string | string[] | { [tag: string]: boolean };
    }

    export interface EventOptions {

        /**
         * Event name.
         */
        readonly name: string;

        /**
         * A string or array of strings specifying the event channels available.
         * 
         * Defaults to no channel restrictions - Event updates can specify a channel or not.
         */
        readonly channels?: string | string[];

        /**
         * Set to make podium.emit() clone the data object passed to it, before it is passed to the
         * listeners (unless an override specified by each listener).
         * 
         * Defaults to false - Data is passed as-is.
         */
        readonly clone?: boolean;

        /**
         * Set to require the data object passed to podium.emit() to be an array, and make the
         * listener method called with each array element passed as a separate argument (unless an
         * override specified by each listener).
         * 
         * This should only be used when the emitted data structure is known and predictable.
         * 
         * Defaults to false - Data is emitted as a single argument regardless of its type.
         */
        readonly spread?: boolean;

        /**
         * Set to make any tags in the critieria object passed to podium.emit() map to an object
         * (where each tag string is the key and the value is true) which is appended to the emitted
         * arguments list at the end.
         * 
         * A configuration override can be set by each listener.
         * 
         * Defaults to false.
         */
        readonly tags?: boolean;

        /**
         * Set to allow the same event name to be registered multiple times, ignoring all but the
         * first.
         * 
         * Note that if the registration config is changed between registrations, only the first
         * configuration is used.
         * 
         * Defaults to false - A duplicate registration will throw an error.
         */
        readonly shared?: boolean;
    }

    type Event = string | EventOptions;

    export interface EventSettings {

        /**
         * If false, events are not validated. This is only allowed when the events
         * value is returned from Podium.validate().
         * 
         * Defaults to true
         */
        readonly validate?: boolean;
    }

    type Listener<TContext extends object = any, TArgs extends any[] = any[]> =
        (this: TContext, ...args: TArgs) => unknown;

    interface CriteriaFilterOptionsObject {

        /**
         * A tag string or array of tag strings.
         */
        readonly tags?: string | string[];

        /**
         * Require all tags to be present for the event update to match the subscription.
         * 
         * Default false - Require at least one matching tag.
         */
        readonly all?: boolean;
    }

    export interface CriteriaObject {

        /**
         * Event name.
         */
        readonly name: string;

        /**
         * The event channels to subscribe to.
         * 
         * If the event registration specified a list of allowed channels, the channels array must
         * match the allowed channels. If channels are specified, event updates without any channel
         * designation will not be included in the subscription.
         * 
         * Defaults to no channels filter.
         */
        readonly channels?: string | string[];

        /**
         * Set to clone the data object passed to podium.emit() before it is passed to the listener
         * method.
         * 
         * Defaults to the event registration option (which defaults to false).
         */
        readonly clone?: boolean;

        /**
         * A positive non-zero integer indicating the number of times the listener can be called
         * after which the subscription is automatically removed.
         * 
         * Does nothing when calling once(), where it will use the value 1.
         * 
         * Defaults to no limit.
         */
        readonly count?: number;

        /**
         * The event tags (if present) to subscribe to.
         */
        readonly filter?: string | string[] | CriteriaFilterOptionsObject;

        /**
         * Override the value of spread from the event registraiont when the listener is called.
         * 
         * This should only be used when the emitted data structure is known and predictable.
         * 
         * Defaults to the event registration option (which defaults to false).
         */
        readonly spread?: boolean;

        /**
         * Override the value of tags from the event registraiont when the listener is called.
         * 
         * Defaults to the event registration option (which defaults to false).
         */
        readonly tags?: boolean;
    }
<<<<<<< HEAD
    
    export interface CriteriaObjectWithCount extends CriteriaObject {
        /**
         * A positive non-zero integer indicating the number of times the listener can be called
         * after which the subscription is automatically removed.
         */
         readonly count: number;
    }
}

export = Podium;
=======
}
>>>>>>> af5e508e
<|MERGE_RESOLUTION|>--- conflicted
+++ resolved
@@ -282,7 +282,6 @@
          */
         readonly tags?: boolean;
     }
-<<<<<<< HEAD
     
     export interface CriteriaObjectWithCount extends CriteriaObject {
         /**
@@ -291,9 +290,4 @@
          */
          readonly count: number;
     }
-}
-
-export = Podium;
-=======
-}
->>>>>>> af5e508e
+}