
## Introduction

**podium** is an event emitter with support for tags, filters, channels, event update cloning,
arguments spreading, and other features useful when building large scale applications.
While node's native [`EventEmitter`](https://nodejs.org/docs/latest-v12.x/api/events.html#events_class_eventemitter) is strictly focused on maximum performance,
it lacks many features that do not belong in the core implementation. **podium** is not restricted by
node's performance requirement as it is designed for application layer needs where its overhead
is largely insignificant as implementing these features will have similar cost on top of the native emitter.

## Example

```js
const Podium = require('@hapi/podium');

const emitter = new Podium.Podium()

const context = { count: 0 }

emitter.registerEvent({
    name: 'event',
    channels: ['ch1', 'ch2']
})

const handler1 = function () {

    ++this.count
    console.log(this.count)
};

const handler2 = function () {

    this.count = this.count + 2
    console.log(this.count)
}

emitter.on({
    name: 'event',
    channels: ['ch1']
}, handler1, context);

emitter.on({
    name: 'event',
    channels: ['ch2']
}, handler2, context)

emitter.emit({
    name: 'event',
    channel: 'ch1'
})

emitter.emit({
    name: 'event',
    channel: 'ch2'
})

emitter.hasListeners('event') // true

emitter.removeAllListeners('event') // Removes all listeners subscribed to 'event'
```

The above example uses podium's channel event parameter to restrict the event update to only the specified channel. 

First you register the event by calling the `registerEvent()` method. Here, you name the event `'event'` and give it channels `['ch1', 'ch2']`.

Next you specify your listener handlers. These will be called when an event is updated. Here you make use of podium's listener context, data that you can bind to your listener handlers. 
In this case, `handler1` will add 1 to count, which is specified as `{ count: 0 }`, while `handler2` will add 2.

Next you call the `on()` method to subscribe a handler to an event. You use the same event name, but two different channels. `'ch1'` will use handler1 and `'ch2'` will use handler2.

Lastly, you use `emit()` to emit and event update to the subscribers. 


### <a name='parameters'></a> `Using different parameters`

Along with channels, podium allows you to specify other event parameters. Below are more examples:

- [`channels`](#channels)
- [`clone`](#clone)
- [`spread`](#spread)
- [`shared`](#shared)
- [`tag-filter`](#tagFilter)
- [`count`](#count)

#### <a name="channels"></a>`channels`

```js
const Podium = require('@hapi/podium');
const podiumObject = new Podium.Podium();

podiumObject.registerEvent([
    {
        name: 'event1',
        channels: ['ch1', 'ch2', 'ch3', 'ch4'],
    },
    {
        name: 'event2',
        channels: ['ch1', 'ch2']
    }
]);
const listener1 = (data) => {

    console.log('listener1 called', data);
};
const listener2 = (data) => {

    console.log('listener2 called', data);
};

podiumObject.on({
    name: 'event1',
    channels: ['ch1']
}, listener1);

podiumObject.on({
    name: 'event1',
    channels: ['ch3', 'ch4']
}, listener2);


podiumObject.on({ name: 'event1', channels: 'ch2' }, (data) => { // autonomous function

    console.log('auto', data);
});

var arr = [0, 1, 2, 3, 4, 4, 5];

podiumObject.emit({
    name: 'event1',
    channel: 'ch3'
});
```

#### <a name="clone"></a>`clone`

```js
const Podium = require('@hapi/podium');
const podiumObject = new Podium.Podium();

podiumObject.registerEvent([
    {
        name: 'event1',
        channels: ['ch1', 'ch2'],
        clone: true
    },
    {
        name: 'event2',
        channels: ['ch1', 'ch2']
    }
]);

const listener1 = (data) => {

    data[0] = 55;
    console.log('listener1 called', data);
};
const listener2 = (data) => {

    data[0] = 100;
    console.log('listener2 called', data);
};

podiumObject.on({
    name: 'event1',
    channels: ['ch1']
}, listener1);

podiumObject.on({
    name: 'event2',
    channels: ['ch1']
}, listener2);

var arr = [0, 1, 2, 3, 4, 4, 5];

console.log('initially: ', arr);

podiumObject.emit({
    name: 'event1',
    channel: 'ch1'
});

console.log('after event1, ch1: ', arr);

podiumObject.emit({
    name: 'event2',
    channel: 'ch1'
});

console.log('after event2, ch1: ', arr);
```

#### <a name="spread"></a>`spread`

```js
const Podium = require('@hapi/podium');
const podiumObject = new Podium.Podium();

podiumObject.registerEvent([
    {
        name: 'event1',
        channels: ['ch1', 'ch2'],
        spread: true
    },
    {
        name: 'event2',
        channels: ['ch1', 'ch2']
    }
]);

const listener1 = (data1, data2, data3, data4) => {

    console.log('listener1 called', data1, data2, data3, data4);
};

const listener2 = (data) => {

    data[0] = 100;
    console.log('listener2 called', data);
};

podiumObject.on({
    name: 'event1',
    channels: ['ch1']
}, listener1);

podiumObject.on({
    name: 'event2',
    channels: ['ch1']
}, listener2);

var arr = [0, 1, 2, 3, 4, 4, 5];

console.log('initially: ', arr);

podiumObject.emit({
    name: 'event1',
    channel: 'ch1'
});

console.log('after event1, ch1: ', arr);

podiumObject.emit({
    name: 'event2',
    channel: 'ch1'
});
console.log('after event2, ch1: ', arr);
```

#### <a name="shared"></a>`shared`

```js
const Podium = require('@hapi/podium');
const podiumObject = new Podium.Podium();

podiumObject.registerEvent([
    {
        name: 'event1',
        channels: ['ch1', 'ch2'],
    }
]);
podiumObject.registerEvent([
    {
        name: 'event1',
        channels: ['ch1', 'ch2'],
        shared: true
    }
]);
const listener2 = (data) => {

    console.log('listener2 called', data);
};

podiumObject.on({
    name: 'event1',
    channels: ['ch1']
}, listener2);

var arr = [0, 1, 2, 3, 4, 4, 5];

podiumObject.emit({
    name: 'event1',
    channel: 'ch1'
});
```

#### <a name="tagFilter"></a>`tag-filter`

```js
const Podium = require('@hapi/podium');
const emitter = new Podium.Podium('test');

const updates = [];
emitter.on('test', (data) => updates.push({ id: 1, data }));
emitter.on({ name: 'test', filter: ['a', 'b'] }, (data) => updates.push({ id: 2, data }));
emitter.on({ name: 'test', filter: 'b' }, (data) => updates.push({ id: 3, data }));
emitter.on({ name: 'test', filter: ['c'] }, (data) => updates.push({ id: 4, data }));
emitter.on({ name: 'test', filter: { tags: ['a', 'b'], all: true } }, (data) => updates.push({ id: 5, data }));

emitter.emit({ name: 'test', tags: 'a' }, 1);
emitter.emit({ name: 'test', tags: ['b'] }, 2);
emitter.emit({ name: 'test', tags: ['d'] }, 3);
emitter.emit({ name: 'test', tags: ['a'] }, 4);
emitter.emit({ name: 'test', tags: ['a', 'b'] }, 5);

emitter.emit('test', 6, () => {

    console.log(updates);
});
```

#### <a name="count"></a>`count`

```js
const Podium = require('@hapi/podium');
const podiumObject = new Podium();

podiumObject.registerEvent('event1');

const listener1 = function(data) {

    console.log('listener1 called', data);
};

podiumObject.on({
    name: 'event1',
    count: 2
}, listener1);

podiumObject.emit('event1', 'emit 1');
podiumObject.emit('event1', 'emit 2');
podiumObject.emit('event1', 'emit 3'); // this wont call listener1
```


## `new Podium(events, options)`

Creates a new **podium** emitter where:
- `events` - if present, the value is passed to [`podium.registerEvent()`](#podiumregistereventevents).
- `options` - optional configuration options passed to [`podium.registerEvent()`](#podiumregistereventevents).

Returns a `Podium` object.

## `podium.registerEvent(events, options)`

Register the specified events and their optional configuration. Events must be registered before
they can be emitted or subscribed to. This is done to detect event name misspelling and invalid
event activities. The `events` argument can be:
- an event **string**.
- an event options object with the following optional keys (unless noted otherwise):
    - `name` - the event name **string (required)**.
    - `channels` - a **string** or **array of strings** specifying the event channels available. **Defaults
       to no channel restrictions (event updates can specify a channel or not).**
    - `clone` - if `true`, the `data` object passed to [`podium.emit()`](#podiumemitcriteria-data-callback)
        is cloned before it is passed to the listeners (unless an override specified by each listener).
        **Defaults to `false` (`data` is passed as-is).**
    - `spread` - if `true`, the `data` object passed to [`podium.emit()`](#podiumemitcriteria-data-callback)
        **must be an array** and the `listener` method is called with each array element passed as a separate
        argument (unless an override specified by each listener). **This should only be used when the emitted
        data structure is known and predictable.**
        **Defaults to `false` (`data` is emitted as a single argument regardless of its type).**
    - `tags` - if `true` and the `criteria` object passed to [`podium.emit()`](#podiumemitcriteria-data-callback)
        includes `tags`, the tags are mapped to an object (where each tag string is the key and
        the value is `true`) which is appended to the arguments list at the end. A configuration override can be set by each
        listener. **Defaults to `false`.**
    - `shared` - if `true`, the same event `name` can be registered multiple times where the second
      registration is ignored. **Note that if the registration config is changed between registrations,
      only the first configuration is used. Defaults to `false` (a duplicate registration will throw an
<<<<<<< HEAD
      error).** For detailed examples of event parameters [see here](#parameters)
- a `Podium` object which is passed to [`podium.registerPodium()`](#podiumregisterpodiumpodiums).
- an array containing any of the above.

The `options` argument is an object with the following optional properties:
- `validate` - if `false`, events are not validated. This is only allowed when the `events`
               value is returned from `Podium.validate()`. **Defaults to `true`**

## `podium.registerPodium(podiums)`

Registers another emitter as an event source for the current emitter (any event update emitted by the
source emitter is passed to any subscriber of the current emitter) where:
- `podiums` - a `Podium` object or an array of objects, each added as a source.

Note that any events registered with a source emitter are automatically added to the current emitter.
If the events are already registered, they are left as-is.

=======
      error).** For detailed examples of event parameters [see here](README.md#parameters)
- an array containing any of the above.

>>>>>>> af5e508e
## `podium.emit(criteria, data)`

Emits an event update to all the subscribed listeners where:
- `criteria` - the event update criteria which must be one of:
    - the event name string.
    - an object with the following optional keys (unless noted otherwise):
        - `name` - the event name string (required).
        - `channel` - the channel name string.
        - `tags` - a tag string or array of tag strings.
- `data` - the value emitted to the subscribers.

## `podium.on(criteria, listener, context)`

Subscribe a handler to an event where:
- `criteria` - the subscription criteria which must be one of the following:
    - event name **string**.
    - a criteria object with the following optional keys (unless noted otherwise):
        - `name` - the event name **string (required)**.
        - `channels` - a **string** or **array of strings** specifying the event channels to subscribe to.
          If the event registration specified a list of allowed channels, the `channels` array must
          match the allowed channels. If `channels` are specified, event updates without any
          channel designation will not be included in the subscription. **Defaults to no channels
          filter.**
        - `clone` - if `true`, the `data` object passed to [`podium.emit()`](#podiumemitcriteria-data-callback)
           is cloned before it is passed to the `listener` method. **Defaults to the event
           registration option (which defaults to `false`).**
        - `count` - a positive **integer** indicating the number of times the `listener` can be called
          after which the subscription is automatically removed. A count of `1` is the same as
          calling `podium.once()`. **Defaults to no limit.**
        - `filter` - the event tags (if present) to subscribe to which can be one of the following:
            - a tag **string**.
            - an **array** of tag **strings**.
            - an object with the following:
                - `tags` - a tag **string** or **array** of tag **strings**.
                - `all` - if `true`, all `tags` must be present for the event update to match the
                  subscription. **Defaults to `false` (at least one matching tag).**
        - `spread` - if `true`, and the `data` object passed to [`podium.emit()`](#podiumemitcriteria-data-callback)
          is an **array**, the `listener` method is called with each **array element** passed as a separate
          argument. **This should only be used when the emitted data structure is known and predictable.
          Defaults to the event registration option (which defaults to `false`).**
        - `tags` - if `true` and the `criteria` object passed to [`podium.emit()`](#podiumemitcriteria-data-callback)
          includes `tags`, the tags are mapped to an object (where each tag string is the key and
          the value is `true`) which is appended to the arguments list at the end. **Defaults to the event registration option
          (which defaults to `false`).**
- `listener` - the handler method set to receive event updates. The function signature depends
  on the `spread`, and `tags` options.
- `context` - an **object** that binds to the listener handler.

## `podium.addListener(criteria, listener, context)`

Same as [`podium.on()`](#podiumoncriteria-listener).

## `podium.once(criteria, listener, context)`

Same as calling [`podium.on()`](#podiumoncriteria-listener) with the `count` option set to `1`.

## `await podium.once(criteria)`

Subscribes to an event by returning a promise that resolves when the event is emitted. `criteria` can be specified
in any format supported by [`podium.on()`](#podiumoncriteria-listener), except for the `count` option that is set to `1`.

Return a promise that resolves when the event is emitted. The resolution value is an array of emitted arguments.

## `podium.few(criteria)`

Subscribes to an event by returning a promise that resolves when the event is emitted `count` times. `criteria` can only be specified
in the object format supported by [`podium.on()`](#podiumoncriteria-listener) and the `count` option is required.

Returns a promise that resolves when the event is emitted `count` times. The resolution value is an array where each item is an array of emitted arguments.

## `podium.removeListener(name, listener)`

Removes all listeners subscribed to a given event name matching the provided listener method where:
- `name` - the event name **string**.
- `listener` - the function reference provided when subscribed.

Returns a reference to the current emitter.

## `podium.removeAllListeners(name)`

Removes all listeners subscribed to a given event name where:
- `name` - the event name **string**.

Returns a reference to the current emitter.

## `podium.hasListeners(name)`

Returns whether an event has any listeners subscribed where:
- `name` - the event name **string**.

Returns `true` if the event name has any listeners, otherwise `false`.

## `Podium.validate(events)`

Validates that events are declared in the correct format. Events can be declared
in any of the formats supported by the [`podium.registerEvent()`](#podiumregistereventevents) method.
When the declaration is valid, the array of events returned can be passed to the [`podium.registerEvent()`](#podiumregistereventevents)
method with validations disabled, otherwise a validation error is thrown.<|MERGE_RESOLUTION|>--- conflicted
+++ resolved
@@ -59,16 +59,16 @@
 emitter.removeAllListeners('event') // Removes all listeners subscribed to 'event'
 ```
 
-The above example uses podium's channel event parameter to restrict the event update to only the specified channel. 
+The above example uses podium's channel event parameter to restrict the event update to only the specified channel.
 
 First you register the event by calling the `registerEvent()` method. Here, you name the event `'event'` and give it channels `['ch1', 'ch2']`.
 
-Next you specify your listener handlers. These will be called when an event is updated. Here you make use of podium's listener context, data that you can bind to your listener handlers. 
+Next you specify your listener handlers. These will be called when an event is updated. Here you make use of podium's listener context, data that you can bind to your listener handlers.
 In this case, `handler1` will add 1 to count, which is specified as `{ count: 0 }`, while `handler2` will add 2.
 
 Next you call the `on()` method to subscribe a handler to an event. You use the same event name, but two different channels. `'ch1'` will use handler1 and `'ch2'` will use handler2.
 
-Lastly, you use `emit()` to emit and event update to the subscribers. 
+Lastly, you use `emit()` to emit and event update to the subscribers.
 
 
 ### <a name='parameters'></a> `Using different parameters`
@@ -365,29 +365,13 @@
     - `shared` - if `true`, the same event `name` can be registered multiple times where the second
       registration is ignored. **Note that if the registration config is changed between registrations,
       only the first configuration is used. Defaults to `false` (a duplicate registration will throw an
-<<<<<<< HEAD
       error).** For detailed examples of event parameters [see here](#parameters)
-- a `Podium` object which is passed to [`podium.registerPodium()`](#podiumregisterpodiumpodiums).
 - an array containing any of the above.
 
 The `options` argument is an object with the following optional properties:
 - `validate` - if `false`, events are not validated. This is only allowed when the `events`
                value is returned from `Podium.validate()`. **Defaults to `true`**
 
-## `podium.registerPodium(podiums)`
-
-Registers another emitter as an event source for the current emitter (any event update emitted by the
-source emitter is passed to any subscriber of the current emitter) where:
-- `podiums` - a `Podium` object or an array of objects, each added as a source.
-
-Note that any events registered with a source emitter are automatically added to the current emitter.
-If the events are already registered, they are left as-is.
-
-=======
-      error).** For detailed examples of event parameters [see here](README.md#parameters)
-- an array containing any of the above.
-
->>>>>>> af5e508e
 ## `podium.emit(criteria, data)`
 
 Emits an event update to all the subscribed listeners where:
